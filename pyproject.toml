[build-system]
requires = [
    # don't pin version for as-yet-unreleased versions of Python
    "numpy>=1.22; python_version>='3.10'",
    "setuptools>=43.0.0"
]
build-backend = "setuptools.build_meta"

[project]
name = "maml"
authors = [
    { name = "Chi Chen", email = "t1ko@ucsd.edu" },
    { name = "Yunxing Zuo", email = "marcel.nassar@intel.com" },
    { name = "Ji Qi", email = "j1qi@ucsd.edu" },
    { name = "Shyue Ping Ong", email = "ongsp@ucsd.edu" },
]
description = "MAterials Machine Learning (maml) is a machine learning library for materials science."
readme = "README.md"
requires-python = ">=3.10"
keywords = [
    "materials",
    "interatomic potential",
    "force field",
    "science",
    "property prediction",
    "AI",
    "machine learning",
    "graph",
    "deep learning",
]
license = { text = "BSD-3-Clause" }
classifiers = [
    "Development Status :: 4 - Beta",
    "Intended Audience :: Science/Research",
    "License :: OSI Approved :: BSD License",
    "Operating System :: OS Independent",
    "Programming Language :: Python :: 3.10",
    "Programming Language :: Python :: 3.11",
    "Programming Language :: Python :: 3",
    "Topic :: Scientific/Engineering :: Chemistry",
    "Topic :: Scientific/Engineering :: Information Analysis",
    "Topic :: Scientific/Engineering :: Physics",
    "Topic :: Software Development :: Libraries :: Python Modules",
]
dependencies = [
    "numpy",
    "scipy",
    "pymatgen",
    "mp-api",
    "scikit-learn>=1.6.1",
]
version = "2025.2.25"

[project.optional-dependencies]
symbolic = ["cvxpy"]
deep = ["tensorflow>=2"]
<<<<<<< HEAD
# deep_gpu = ["tensorflow-gpu>=2"]
=======

[dependency-groups]
dev = [
    "coverage>=7.7.1",
    "coveralls>=4.0.1",
    "pytest>=8.3.5",
    "pytest-cov>=6.0.0",
    "tensorflow>=2.18.1",
]
lint = [
    "mypy>=1.15.0",
    "ruff>=0.11.2",
]
>>>>>>> f07fd698

[tool.setuptools.packages.find]
where = ["src"]

[tool.setuptools.package-data]
"maml" = [
    "describers/data/*.json",
    "apps/pes/params/*.*",
    "describers/data/megnet_models/*",
    "describers/data/m3gnet_models/matbench_mp_e_form/0/m3gnet/*",
]

[tool.black]
line-length = 120

[tool.ruff]
target-version = "py311"
line-length = 120
lint.select = [
    "B", # flake8-bugbear
    "C4", # flake8-comprehensions
    "D", # pydocstyle
    "E", # pycodestyle error
    "EXE", # flake8-executable
    "F", # pyflakes
    "FA", # flake8-future-annotations
    "FLY", # flynt
    "I", # isort
    "ICN", # flake8-import-conventions
    "ISC", # flake8-implicit-str-concat
    "PD", # pandas-vet
    "PERF", # perflint
    "PIE", # flake8-pie
    "PL", # pylint
    "PT", # flake8-pytest-style
    "PYI", # flakes8-pyi
    "Q", # flake8-quotes
    "RET", # flake8-return
    "RSE", # flake8-raise
    "RUF", # Ruff-specific rules
    "SIM", # flake8-simplify
    "SLOT", # flake8-slots
    "TCH", # flake8-type-checking
    "TID", # tidy imports
    "TID", # flake8-tidy-imports
    "UP", # pyupgrade
    "W", # pycodestyle warning
    "YTT", # flake8-2020
]
lint.ignore = [
    "B023", # Function definition does not bind loop variable
    "B028", # No explicit stacklevel keyword argument found
    "B904", # Within an except clause, raise exceptions with ...
    "C408", # unnecessary-collection-call
    "D105", # Missing docstring in magic method
    "D205", # 1 blank line required between summary line and description
    "D212", # Multi-line docstring summary should start at the first line
    "PD901", # pandas-df-variable-name
    "PERF203", # try-except-in-loop
    "PERF401", # manual-list-comprehension (TODO fix these or wait for autofix)
    "PLR", # pylint refactor
    "PLW2901", # Outer for loop variable overwritten by inner assignment target
    "PT013", # pytest-incorrect-pytest-import
    "RUF012", # Disable checks for mutable class args. This is a non-problem.
    "SIM105", # Use contextlib.suppress(OSError) instead of try-except-pass
]
lint.pydocstyle.convention = "google"
lint.isort.required-imports = ["from __future__ import annotations"]
lint.isort.split-on-trailing-comma = false
exclude = ["tests", "tasks.py", "api-docs-source"]

[tool.ruff.lint.per-file-ignores]
"__init__.py" = ["F401"]
"*/tests/*" = ["D"]
"tasks.py" = ["D"]

[tool.pytest.ini_options]
addopts = "--durations=30 --quiet -r xXs --color=yes -p no:warnings --import-mode=importlib"

[tool.coverage.run]
relative_files = true

[tool.coverage.report]
exclude_lines = [
    "@deprecated",
    "def __repr__",
    "if 0:",
    "if __name__ == .__main__.:",
    "if self.debug:",
    "if settings.DEBUG",
    "pragma: no cover",
    "raise AssertionError",
    "raise NotImplementedError",
    "show_plot",
]

[tool.mypy]
ignore_missing_imports = true
namespace_packages = true
explicit_package_bases = true
no_implicit_optional = false

[[tool.mypy.overrides]]
module = ["requests.*", "tabulate.*"]
ignore_missing_imports = true

[tool.codespell]
ignore-words-list = """
titel,alls,ans,nd,mater,nwo,te,hart,ontop,ist,ot,fo,nax,coo,coul,ser,leary,thre,
fase,rute,reson,titels,ges,scalr,strat,struc,hda,nin,ons,pres,kno,loos,lamda,lew
"""
skip = "pymatgen/analysis/aflow_prototypes.json"
check-filenames = true

[dependency-groups]
dev = [
    "pre-commit>=4.2.0",
]<|MERGE_RESOLUTION|>--- conflicted
+++ resolved
@@ -54,9 +54,7 @@
 [project.optional-dependencies]
 symbolic = ["cvxpy"]
 deep = ["tensorflow>=2"]
-<<<<<<< HEAD
 # deep_gpu = ["tensorflow-gpu>=2"]
-=======
 
 [dependency-groups]
 dev = [
@@ -65,12 +63,12 @@
     "pytest>=8.3.5",
     "pytest-cov>=6.0.0",
     "tensorflow>=2.18.1",
+    "pre-commit>=4.2.0",
 ]
 lint = [
     "mypy>=1.15.0",
     "ruff>=0.11.2",
 ]
->>>>>>> f07fd698
 
 [tool.setuptools.packages.find]
 where = ["src"]
@@ -184,8 +182,3 @@
 """
 skip = "pymatgen/analysis/aflow_prototypes.json"
 check-filenames = true
-
-[dependency-groups]
-dev = [
-    "pre-commit>=4.2.0",
-]