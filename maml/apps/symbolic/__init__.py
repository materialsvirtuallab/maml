"""
Symbolic learning
"""
try:
    import cvxpy as cp
except ImportError:
    cp = None

<<<<<<< HEAD
from ._selectors import SCAD  # noqa
from ._feature_generator import FeatureGenerator, Operator  # noqa
=======
from ._selectors import SCAD, L0BrutalForce  # noqa
>>>>>>> 6e2b727d

if cp is None:
    from ._selectors import (DantzigSelector, AdaptiveLasso,  # noqa
                             Lasso)  # noqa
else:
    # import from cvxpy alternatives
    from ._selectors_cvxpy import DantzigSelectorCP as DantzigSelector  # noqa
    from ._selectors_cvxpy import AdaptiveLassoCP as AdaptiveLasso  # noqa
    from ._selectors_cvxpy import LassoCP as Lasso  # noqa

from ._sis import SIS  # noqa

__all__ = [
    "DantzigSelector",
    "AdaptiveLasso",
    "SCAD",
    "Lasso",
    "SIS",
<<<<<<< HEAD
    "FeatureGenerator",
    "Operator"
=======
    "L0BrutalForce"
>>>>>>> 6e2b727d
]<|MERGE_RESOLUTION|>--- conflicted
+++ resolved
@@ -6,12 +6,8 @@
 except ImportError:
     cp = None
 
-<<<<<<< HEAD
-from ._selectors import SCAD  # noqa
-from ._feature_generator import FeatureGenerator, Operator  # noqa
-=======
 from ._selectors import SCAD, L0BrutalForce  # noqa
->>>>>>> 6e2b727d
+from ._feature_generator import FeatureGenerator, Operator
 
 if cp is None:
     from ._selectors import (DantzigSelector, AdaptiveLasso,  # noqa
@@ -30,10 +26,7 @@
     "SCAD",
     "Lasso",
     "SIS",
-<<<<<<< HEAD
+    "L0BrutalForce",
     "FeatureGenerator",
     "Operator"
-=======
-    "L0BrutalForce"
->>>>>>> 6e2b727d
 ]