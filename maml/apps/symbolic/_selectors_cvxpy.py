--- conflicted
+++ resolved
@@ -1,5 +1,5 @@
 """
-This module implements more robust optmization 
+This module implements more robust optmization
 using the cvxpy package
 """
 from typing import Optional, List, Dict, Union
@@ -38,7 +38,6 @@
                options: Optional[Dict] = None) -> np.ndarray:
         """
         Select feature indices from x
-
         Args:
             x (np.ndarray): MxN input data array
             y (np.ndarray): M output targets
@@ -54,10 +53,7 @@
         prob.solve(solver=self.method, **options)
         self.coef_ = beta.value
         self.indices = np.where(np.abs(beta.value) > self.coef_thres)[0]
-<<<<<<< HEAD
-=======
         self.coef_[np.where(np.abs(self.coef_) <= self.coef_thres)[0]] = 0.0
->>>>>>> 6e2b727d
         return self.indices
 
     def construct_constraints(self, x: np.ndarray, y: np.ndarray,
@@ -66,14 +62,11 @@
         """
         Get constraints dictionary from data, e.g.,
         {"func": lambda beta: fun(x, y, beta), "type": "ineq"}
-
         Args:
             x (np.ndarray): MxN input data array
             y (np.ndarray): M output targets
             beta: (np.ndarray): target variable for optimization
-
         Returns: dict of constraints
-
         """
         return None
 
@@ -81,14 +74,11 @@
             -> Expression:  # type: ignore
         """
         Get loss function from data and tentative coefficients beta
-
-        Args:
-            x (np.ndarray): MxN input data array
-            y (np.ndarray): M output targets
-            beta (np.ndarray): N coefficients
-
+        Args:
+            x (np.ndarray): MxN input data array
+            y (np.ndarray): M output targets
+            beta (np.ndarray): N coefficients
         Returns: loss value
-
         """
         raise NotImplementedError
 
@@ -97,14 +87,12 @@
     """
     Equation 11 in
     https://orfe.princeton.edu/~jqfan/papers/06/SIS.pdf
-
     and reference in https://projecteuclid.org/download/pdfview_1/euclid.aos/1201012958
     """
     @requires(cp is not None, "cvxpy is not present.")
     def __init__(self, lambd, sigma=1.0, **kwargs):
         """
         Dantzig selector
-
         Args:
             lamb: tunable parameter
             sigma: standard deviation of the error
@@ -121,9 +109,7 @@
             x (np.ndarray): MxN input data array
             y (np.ndarray): M output targets
             beta (cp.Variable): dimension N vector for optimization
-
         Returns: loss expression
-
         """
         return cp.norm1(beta)
 
@@ -131,7 +117,6 @@
                               beta: Optional[cp.Variable] = None) -> Optional[List[Expression]]:  # type: ignore
         """
         Dantzig selector constraints
-
         Args:
             x (np.ndarray): MxN input data array
             y (np.ndarray): M output targets
@@ -155,9 +140,7 @@
             x (np.ndarray): MxN input data array
             y (np.ndarray): M output targets
             beta (cp.Variable): dimension N vector for optimization
-
         Returns: loss expression
-
         """
         n = x.shape[0]
         se = 1. / (2 * n) * cp.sum_squares(y - x @ beta) + self.penalty(beta, x=x, y=y)
@@ -167,14 +150,11 @@
                 y: Optional[np.ndarray] = None) -> Union[Expression, float]:  # type: ignore
         """
         Calculate the penalty from input x, output y and coefficient beta
-
-        Args:
-            x (np.ndarray): MxN input data array
-            y (np.ndarray): M output targets
-            beta (np.ndarray): N coefficients
-
+        Args:
+            x (np.ndarray): MxN input data array
+            y (np.ndarray): M output targets
+            beta (np.ndarray): N coefficients
         Returns: penalty value
-
         """
         return 0.
 
@@ -198,14 +178,11 @@
                 y: Optional[np.ndarray] = None) -> Union[Expression, float]:  # type: ignore
         """
         Calculate the penalty from input x, output y and coefficient beta
-
-        Args:
-            x (np.ndarray): MxN input data array
-            y (np.ndarray): M output targets
-            beta (np.ndarray): N coefficients
-
+        Args:
+            x (np.ndarray): MxN input data array
+            y (np.ndarray): M output targets
+            beta (np.ndarray): N coefficients
         Returns: penalty value
-
         """
         beta_abs = cp.norm1(beta)
         return self.lambd * beta_abs
@@ -220,7 +197,6 @@
     def __init__(self, lambd, gamma, **kwargs):
         """
         Adaptive lasso regression
-
         Args:
             lambd (float or list of floats):
             gamma (float): exponential for hat(beta)
@@ -235,7 +211,6 @@
                options: Optional[Dict] = None) -> np.ndarray:
         """
         Select feature indices from x
-
         Args:
             x (np.ndarray): MxN input data array
             y (np.ndarray): M output targets
@@ -248,13 +223,10 @@
     def get_w(self, x: np.ndarray, y: np.ndarray) -> np.ndarray:
         """
         Get adaptive weights from data
-
-        Args:
-            x (np.ndarray): MxN input data array
-            y (np.ndarray): M output targets
-
+        Args:
+            x (np.ndarray): MxN input data array
+            y (np.ndarray): M output targets
         Returns: coefficients array
-
         """
         beta_hat = lstsq(x, y)[0]
         w = 1. / np.abs(beta_hat) ** self.gamma
@@ -264,13 +236,10 @@
                 y: Optional[np.ndarray] = None) -> Union[Expression, float]:  # type: ignore
         """
         Calculate the penalty from input x, output y and coefficient beta
-
-        Args:
-            x (np.ndarray): MxN input data array
-            y (np.ndarray): M output targets
-            beta (np.ndarray): N coefficients
-
+        Args:
+            x (np.ndarray): MxN input data array
+            y (np.ndarray): M output targets
+            beta (np.ndarray): N coefficients
         Returns: penalty value
-
         """
         return cp.sum(self.lambd * cp.multiply(self.w, cp.abs(beta)))