"""
Radial distribution functions for site features.
This was originally written in pymatgen-diffusion
"""
from math import ceil
from typing import List, Tuple, Optional, Dict

import numpy as np
from scipy.ndimage import gaussian_filter1d
from pymatgen.core import Structure


class RadialDistributionFunction:
    """
    Calculator for radial distribution function
    """

    def __init__(self, r_min: float = 0.0, r_max: float = 10.0, n_grid: int = 101, sigma: float = 0.0):
        """
        Fast radial distribution analysis. This method calculates
        rdf on `np.linspace(r_min, r_max, n_grid)` points.
        Args:
            r_min (float): minimal radius
            r_max (float): maximal radius
            n_grid (int): number of grid points, defaults to 101
            sigma (float): smooth parameter
        """
        self.r_min = r_min
        self.r_max = r_max
        self.n_grid = n_grid

        self.dr = (self.r_max - self.r_min) / (self.n_grid - 1)  # end points are on grid
        self.r = np.linspace(self.r_min, self.r_max, self.n_grid)

        self.cutoff = self.r_max + self.dr / 2.0  # add a small shell to improve robustness
        self.sigma = ceil(sigma / self.dr)
        self.volumes = 4.0 * np.pi * self.r**2 * self.dr
        self.volumes[self.volumes < 1e-8] = 1e8  # avoid divide by zero

    def get_site_rdf(self, structure: Structure) -> Tuple[np.ndarray, List[Dict]]:
        """
        Args:
            structure (Structure): pymatgen structure
        Returns:
            r, rdfs, r is the radial points, and rdfs are a list of rdf dicts
            rdfs[0] is the rdfs of the first site. It is a dictionary of {atom_pair: pair_rdf}
            e.g.,
                {"Sr:O": [0, 0, 0.1, 0.2, ..]}
        """
        pair_distances = get_pair_distances(structure, self.cutoff)
        density = self._get_specie_density(structure)

        # return full rdf information for site

        rdfs: List[Dict] = [{}] * len(structure)
        for i, neighbors in enumerate(pair_distances):
            if len(neighbors["neighbors"]) == 0:
                continue
            c_specie = neighbors["specie"]
            temp_neighbors = neighbors["neighbors"]

            rdfs[i] = {
                "%s:%s"
                % (c_specie, specie): _dist_to_counts(
                    temp_neighbors[specie], r_min=self.r_min, r_max=self.r_max, n_grid=self.n_grid
                )
                / self.volumes
                / density[specie]
                for specie in temp_neighbors
            }

            if self.sigma > 1e-8:
                rdfs[i] = {key: gaussian_filter1d(rdfs[i][key], self.sigma) for key in rdfs[i]}
        return self.r, rdfs

    def get_species_rdf(
        self, structure: Structure, ref_species: Optional[List] = None, species: Optional[List] = None
    ) -> Tuple[np.ndarray, np.ndarray]:
        """
        Get specie-wise rdf
        Args:
            structure (Structure): target structure
            ref_species (list of species or just single specie str): the reference species.
                The rdfs are calculated with these species at the center
            species (list of species or just single specie str): the species that we are interested in.
                The rdfs are calculated on these species.
        Returns:
        """
        all_species = list({str(i.specie) for i in structure.sites})
        density = self._get_specie_density(structure)
        n_atoms = structure.composition.to_data_dict["unit_cell_composition"]
        if ref_species is None:
            ref_species = all_species
        if species is None:
            species = all_species

        pair_distances = get_pair_distances(structure, self.cutoff)
        all_distances = []
        for i, neighbors in enumerate(pair_distances):
            if neighbors["specie"] not in ref_species:
                continue

            for n_specie, distances in neighbors["neighbors"].items():
                if n_specie not in species:
                    continue
                all_distances.append(distances)

        if len(all_distances) == 0:
            return self.r, np.zeros_like(self.r)

        all_counts = [_dist_to_counts(d, r_min=self.r_min, r_max=self.r_max, n_grid=self.n_grid) for d in all_distances]
        sum_counts = np.sum(all_counts, axis=0)
        total_density = sum(density[i] for i in species)
        total_atoms = sum(n_atoms[i] for i in ref_species)
        rdf_temp = sum_counts / total_density / self.volumes / total_atoms
        if self.sigma > 1e-8:
            rdf_temp = gaussian_filter1d(rdf_temp, self.sigma)
        return self.r, rdf_temp

    def get_site_coordination(self, structure: Structure) -> Tuple[np.ndarray, List[Dict]]:
        """
        Get site wise coordination
        Args:
            structure (Structure): pymatgen Structure

        Returns: r, cns where cns is a list of dictionary with specie_pair: pair_cn key:value pairs

        """

        _, rdfs = self.get_site_rdf(structure)
        density = self._get_specie_density(structure)
        cns: List[Dict] = [{}] * len(structure)
        for i, rdf in enumerate(rdfs):
            if len(rdf) == 0:
                continue
            for pair, rdf_pair in rdf.items():
                _, specie = pair.split(":")
                cns[i][pair] = np.cumsum(rdf_pair * density[specie] * 4.0 * np.pi * self.r**2 * self.dr)
        return self.r, cns

    def get_species_coordination(
        self, structure: Structure, ref_species: Optional[List] = None, species: Optional[List] = None
    ) -> Tuple[np.ndarray, np.ndarray]:
        """
        Get specie-wise coordination number
        Args:
            structure (Structure): target structure
            ref_species (list of species or just single specie str): the reference species.
                The rdfs are calculated with these species at the center
            species (list of species or just single specie str): the species that we are interested in.
                The rdfs are calculated on these species.
        Returns:
        """
        all_species = list({str(i.specie) for i in structure.sites})
        if ref_species is None:
            ref_species = all_species
        if species is None:
            species = all_species

        _, rdf = self.get_species_rdf(structure=structure, ref_species=ref_species, species=species)

        density = self._get_specie_density(structure)
        n_atoms = structure.composition.to_data_dict["unit_cell_composition"]
<<<<<<< HEAD
        total_density = sum(density[i] for i in species)
        total_atoms = sum(n_atoms[i] for i in ref_species)
=======
        total_density = sum([density[i] for i in species])
        total_atoms = sum([n_atoms[i] for i in ref_species])
>>>>>>> 7d50f9a6
        return self.r, np.cumsum(rdf * total_density * 4.0 * np.pi * self.r**2 * self.dr * total_atoms)

    @staticmethod
    def _get_specie_density(structure: Structure):
        n_atoms = structure.composition.to_data_dict["unit_cell_composition"]
        density = {}
        for i, j in n_atoms.items():
            density[i] = j / structure.volume
        return density


def _dist_to_counts(d: np.ndarray, r_min: float = 0.0, r_max: float = 8.0, n_grid: int = 100) -> np.ndarray:
    """
    Convert a distance array for counts in the bin
    Args:
        d (1D np.ndarray): distance array
        r_min (float): minimal radius
        r_max (float): maximum radius
    Returns:
        1D array of counts in the bins centered on grid
    """

    counts = np.zeros((n_grid,))
    dr = (r_max - r_min) / (n_grid - 1)  # end points are on grid
    indices = np.array(np.floor((d - r_min + 0.5 * dr) / dr), dtype=int)

    unique, val_counts = np.unique(indices, return_counts=True)
    counts[unique] = val_counts
    return counts


def get_pair_distances(structure: Structure, r_max: float = 8.0) -> List[dict]:
    """
    Get pair distances from structure.
    The output will be a list of of dictionary, for example
    [{"specie": "Mo",
    "neighbors": {"S": [1.0, 2.0, ...], "Fe": [1.2, 3.0, ...]}},
    {"specie": "Fe",
    "neighbors": {"Mo": [1.0, 3.0, ...]}}]
    it will be fairly easy to construct radial distribution func, etc
    from here

    Args:
        structure (Structure): pymatgen Structure
        r_max (float): maximum radius to consider

    Returns:
    """
    index1, index2, _, distances = structure.get_neighbor_list(r_max)
    species = np.array([str(i.specie) for i in structure.sites])
    res = [{"specie": i, "neighbors": {}} for i in species]
    neighbor_species = species[index2]
    tuples = np.array(list(zip(index1, neighbor_species)), dtype=[("index", "i4"), ("specie", "<U10")])
    unique_tuples, indices = np.unique(tuples, return_inverse=True)
    for index, unique_tuple in enumerate(unique_tuples):
        res[unique_tuple[0]]["neighbors"][unique_tuple[1]] = distances[tuples == unique_tuple]
    return res<|MERGE_RESOLUTION|>--- conflicted
+++ resolved
@@ -161,13 +161,8 @@
 
         density = self._get_specie_density(structure)
         n_atoms = structure.composition.to_data_dict["unit_cell_composition"]
-<<<<<<< HEAD
-        total_density = sum(density[i] for i in species)
-        total_atoms = sum(n_atoms[i] for i in ref_species)
-=======
         total_density = sum([density[i] for i in species])
         total_atoms = sum([n_atoms[i] for i in ref_species])
->>>>>>> 7d50f9a6
         return self.r, np.cumsum(rdf * total_density * 4.0 * np.pi * self.r**2 * self.dr * total_atoms)
 
     @staticmethod
