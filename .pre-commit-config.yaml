exclude: ^(docs|.*test_files|cmd_line|tasks.py)

ci:
  autoupdate_schedule: monthly
  skip: [mypy]
  autofix_commit_msg: pre-commit auto-fixes
  autoupdate_commit_msg: pre-commit autoupdate

repos:
  - repo: https://github.com/astral-sh/ruff-pre-commit
<<<<<<< HEAD
    rev: v0.9.9
=======
    rev: v0.10.0
>>>>>>> 9e4ca97b
    hooks:
      - id: ruff
        args: [--fix]

  - repo: https://github.com/pre-commit/pre-commit-hooks
    rev: v5.0.0
    hooks:
      - id: check-yaml
        exclude: pymatgen/analysis/vesta_cutoffs.yaml
      - id: end-of-file-fixer
      - id: trailing-whitespace

  - repo: https://github.com/psf/black
    rev: 25.1.0
    hooks:
      - id: black

  - repo: https://github.com/pre-commit/mirrors-mypy
    rev: v1.15.0
    hooks:
      - id: mypy

  - repo: https://github.com/codespell-project/codespell
    rev: v2.4.1
    hooks:
      - id: codespell
        stages: [pre-commit, commit-msg]
        exclude_types: [html]
        additional_dependencies: [tomli] # needed to read pyproject.toml below py3.11

  - repo: https://github.com/MarcoGorelli/cython-lint
    rev: v0.16.6
    hooks:
      - id: cython-lint
        args: [--no-pycodestyle]
      - id: double-quote-cython-strings<|MERGE_RESOLUTION|>--- conflicted
+++ resolved
@@ -8,11 +8,7 @@
 
 repos:
   - repo: https://github.com/astral-sh/ruff-pre-commit
-<<<<<<< HEAD
-    rev: v0.9.9
-=======
     rev: v0.10.0
->>>>>>> 9e4ca97b
     hooks:
       - id: ruff
         args: [--fix]
